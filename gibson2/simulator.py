from gibson2.objects.visual_marker import VisualMarker
from gibson2.utils.mesh_util import quat2rotmat, xyzw2wxyz, xyz2mat
from gibson2.utils.semantics_utils import get_class_name_to_class_id
from gibson2.utils.constants import SemanticClass, PyBulletSleepState
from gibson2.render.mesh_renderer.mesh_renderer_cpu import MeshRenderer
from gibson2.render.mesh_renderer.mesh_renderer_vr import MeshRendererVR, VrSettings
from gibson2.render.mesh_renderer.mesh_renderer_settings import MeshRendererSettings
from gibson2.render.mesh_renderer.instances import InstanceGroup, Instance, Robot
from gibson2.render.mesh_renderer.mesh_renderer_tensor import MeshRendererG2G
from gibson2.render.viewer import Viewer, ViewerVR, ViewerSimple
from gibson2.object_states.factory import get_states_by_dependency_order
from gibson2.objects.articulated_object import ArticulatedObject, URDFObject
from gibson2.scenes.igibson_indoor_scene import InteractiveIndoorScene
from gibson2.scenes.scene_base import Scene
from gibson2.robots.robot_base import BaseRobot
from gibson2.objects.object_base import Object
from gibson2.objects.particles import ParticleSystem

import pybullet as p
import gibson2
import os
import numpy as np
import platform
import logging
import time


class Simulator:
    """
    Simulator class is a wrapper of physics simulator (pybullet) and MeshRenderer, it loads objects into
    both pybullet and also MeshRenderer and syncs the pose of objects and robot parts.
    """

    def __init__(self,
                 gravity=9.8,
                 physics_timestep=1 / 120.0,
                 render_timestep=1 / 30.0,
                 mode='gui',
                 image_width=128,
                 image_height=128,
                 vertical_fov=90,
                 device_idx=0,
                 render_to_tensor=False,
                 rendering_settings=MeshRendererSettings(),
                 vr_settings=VrSettings()):
        """
        :param gravity: gravity on z direction.
        :param physics_timestep: timestep of physical simulation, p.stepSimulation()
        :param render_timestep: timestep of rendering, and Simulator.step() function
        :param mode: choose mode from gui, headless, iggui (only open iGibson UI), or pbgui(only open pybullet UI)
        :param image_width: width of the camera image
        :param image_height: height of the camera image
        :param vertical_fov: vertical field of view of the camera image in degrees
        :param device_idx: GPU device index to run rendering on
        :param render_to_tensor: Render to GPU tensors
        disable it when you want to run multiple physics step but don't need to visualize each frame
        :param rendering_settings: settings to use for mesh renderer
        :param vr_settings: settings to use for VR in simulator and MeshRendererVR
        """
        # physics simulator
        self.gravity = gravity
        self.physics_timestep = physics_timestep
        self.render_timestep = render_timestep
        self.mode = mode

        self.scene = None

        # TODO: remove this, currently used for testing only
        self.objects = []

        plt = platform.system()
        if plt == 'Darwin' and self.mode == 'gui':
            self.mode = 'iggui'  # for mac os disable pybullet rendering
            logging.warn('Rendering both iggui and pbgui is not supported on mac, choose either pbgui or '
                         'iggui. Default to iggui.')

        self.use_pb_renderer = False
        self.use_ig_renderer = False
        self.use_vr_renderer = False
        self.use_simple_viewer = False

        if self.mode in ['gui', 'iggui']:
            self.use_ig_renderer = True

        if self.mode in ['gui', 'pbgui']:
            self.use_pb_renderer = True

        if self.mode in ['vr']:
            self.use_vr_renderer = True

        if self.mode in ['simple']:
            self.use_simple_viewer = True

        # Starting position for the VR (default set to None if no starting position is specified by the user)
        self.vr_start_pos = None
        self.max_haptic_duration = 4000
        self.image_width = image_width
        self.image_height = image_height
        self.vertical_fov = vertical_fov
        self.device_idx = device_idx
        self.render_to_tensor = render_to_tensor

        self.optimized_renderer = rendering_settings.optimized
        self.rendering_settings = rendering_settings
        self.viewer = None
        self.vr_settings = vr_settings
        # We must be using the Simulator's vr mode and have use_vr set to true in the settings to access the VR context
        self.can_access_vr_context = self.use_vr_renderer and self.vr_settings.use_vr

        # Settings for adjusting physics and render timestep in vr
        # Fraction to multiple previous render timestep by in low-pass filter
        self.lp_filter_frac = 0.9

        # Variables for data saving and replay in VR
        self.last_physics_timestep = -1
        self.last_render_timestep = -1
        self.last_physics_step_num = -1
        self.last_frame_dur = -1
        self.frame_count = 0

        self.load()

        self.class_name_to_class_id = get_class_name_to_class_id()
        self.body_links_awake = 0

        self.object_state_names = get_states_by_dependency_order()

    def set_timestep(self, physics_timestep, render_timestep):
        """
        Set physics timestep and render (action) timestep

        :param physics_timestep: physics timestep for pybullet
        :param render_timestep: rendering timestep for renderer
        """
        self.physics_timestep = physics_timestep
        self.render_timestep = render_timestep
        p.setTimeStep(self.physics_timestep)

    def set_render_timestep(self, render_timestep):
        """
        :param render_timestep: render timestep to set in the Simulator
        """
        self.render_timestep = render_timestep

    def add_viewer(self):
        """
        Attach a debugging viewer to the renderer.
        This will make the step much slower so should be avoided when training agents
        """
        if self.use_vr_renderer:
            self.viewer = ViewerVR()
        elif self.use_simple_viewer:
            self.viewer = ViewerSimple()
        else:
            self.viewer = Viewer(simulator=self, renderer=self.renderer)
        self.viewer.renderer = self.renderer

    def reload(self):
        """
        Destroy the MeshRenderer and physics simulator and start again.
        """
        self.disconnect()
        self.load()

    def load(self):
        """
        Set up MeshRenderer and physics simulation client. Initialize the list of objects.
        """
        if self.render_to_tensor:
            self.renderer = MeshRendererG2G(width=self.image_width,
                                            height=self.image_height,
                                            vertical_fov=self.vertical_fov,
                                            device_idx=self.device_idx,
                                            rendering_settings=self.rendering_settings)
        elif self.use_vr_renderer:
            self.renderer = MeshRendererVR(
                rendering_settings=self.rendering_settings, vr_settings=self.vr_settings)
        else:
            self.renderer = MeshRenderer(width=self.image_width,
                                         height=self.image_height,
                                         vertical_fov=self.vertical_fov,
                                         device_idx=self.device_idx,
                                         rendering_settings=self.rendering_settings)

        # print("******************PyBullet Logging Information:")
        if self.use_pb_renderer:
            self.cid = p.connect(p.GUI)
        else:
            self.cid = p.connect(p.DIRECT)

        # Simulation reset is needed for deterministic action replay
        if self.vr_settings.reset_sim:
            p.resetSimulation()
            p.setPhysicsEngineParameter(deterministicOverlappingPairs=1)
        if self.mode == 'vr':
            p.setPhysicsEngineParameter(numSolverIterations=200)
        p.setTimeStep(self.physics_timestep)
        p.setGravity(0, 0, -self.gravity)
        p.setPhysicsEngineParameter(enableFileCaching=0)
        self.visual_objects = {}
        self.robots = []
        self.scene = None
        if (self.use_ig_renderer or self.use_vr_renderer or self.use_simple_viewer) and not self.render_to_tensor:
            self.add_viewer()

    def optimize_vertex_and_texture(self):
        self.renderer.optimize_vertex_and_texture()

    def load_without_pybullet_vis(load_func):
        """
        Load without pybullet visualizer
        """
        def wrapped_load_func(*args, **kwargs):
            p.configureDebugVisualizer(p.COV_ENABLE_RENDERING, False)
            res = load_func(*args, **kwargs)
            p.configureDebugVisualizer(p.COV_ENABLE_RENDERING, True)
            return res
        return wrapped_load_func

    @load_without_pybullet_vis
    def import_scene(self,
                     scene,
                     texture_scale=1.0,
                     load_texture=True,
                     render_floor_plane=False,
                     class_id=SemanticClass.SCENE_OBJS,
                     ):
        """
        Import a scene into the simulator. A scene could be a synthetic one or a realistic Gibson Environment.

        :param scene: Scene object
        :param texture_scale: Option to scale down the texture for rendering
        :param load_texture: If you don't need rgb output, texture loading could be skipped to make rendering faster
        :param render_floor_plane: Whether to render the additionally added floor plane
        :param class_id: Class id for rendering semantic segmentation
        :return: pybullet body ids from scene.load function
        """
        assert isinstance(scene, Scene) and not isinstance(scene, InteractiveIndoorScene), \
            'import_scene can only be called with Scene that is not InteractiveIndoorScene'
        # Load the scene. Returns a list of pybullet ids of the objects loaded that we can use to
        # load them in the renderer
        new_object_pb_ids = scene.load()
        self.objects += new_object_pb_ids

        # Load the objects in the renderer
        for new_object_pb_id in new_object_pb_ids:
            self.load_object_in_renderer(new_object_pb_id, class_id=class_id, texture_scale=texture_scale,
                                         load_texture=load_texture, render_floor_plane=render_floor_plane,
                                         use_pbr=False, use_pbr_mapping=False)

        self.scene = scene
        return new_object_pb_ids

    @load_without_pybullet_vis
    def import_ig_scene(self, scene):
        """
        Import scene from iGSDF class

        :param scene: iGSDFScene instance
        :return: pybullet body ids from scene.load function
        """
        assert isinstance(scene, InteractiveIndoorScene), \
            'import_ig_scene can only be called with InteractiveIndoorScene'
        new_object_ids = scene.load()
        self.objects += new_object_ids
        if scene.texture_randomization:
            # use randomized texture
            for body_id, visual_mesh_to_material in \
                    zip(new_object_ids, scene.visual_mesh_to_material):
                shadow_caster = True
                if scene.objects_by_id[body_id].category == 'ceilings':
                    shadow_caster = False
                class_id = self.class_name_to_class_id.get(
                    scene.objects_by_id[body_id].category, SemanticClass.SCENE_OBJS)
                self.load_articulated_object_in_renderer(
                    body_id,
                    class_id=class_id,
                    visual_mesh_to_material=visual_mesh_to_material,
                    shadow_caster=shadow_caster)
        else:
            # use default texture
            for body_id in new_object_ids:
                use_pbr = True
                use_pbr_mapping = True
                shadow_caster = True
                if scene.scene_source == 'IG':
                    if scene.objects_by_id[body_id].category in ['walls', 'floors', 'ceilings']:
                        use_pbr = False
                        use_pbr_mapping = False
                if scene.objects_by_id[body_id].category == 'ceilings':
                    shadow_caster = False
                class_id = self.class_name_to_class_id.get(
                    scene.objects_by_id[body_id].category, SemanticClass.SCENE_OBJS)
                self.load_articulated_object_in_renderer(
                    body_id,
                    class_id=body_id,
                    use_pbr=use_pbr,
                    use_pbr_mapping=use_pbr_mapping,
                    shadow_caster=shadow_caster)
        self.scene = scene

        return new_object_ids

    @load_without_pybullet_vis
    def import_object(self,
                      obj,
                      class_id=SemanticClass.USER_ADDED_OBJS,
                      use_pbr=True,
                      use_pbr_mapping=True,
                      shadow_caster=True):
        """
        Import an object into the simulator

        :param obj: Object to load
        :param class_id: Class id for rendering semantic segmentation
        :param use_pbr: Whether to use pbr
        :param use_pbr_mapping: Whether to use pbr mapping
        :param shadow_caster: Whether to cast shadow
        """
<<<<<<< HEAD
        assert isinstance(obj, Object) or isinstance(obj, ParticleSystem), \
            'import_object can only be called with Object or ParticleSystem'
        # Load the object in pybullet. Returns a pybullet id that we can use to load it in the renderer
        if isinstance(obj, ParticleSystem):
            ids = []
            for o in obj.particles:
                ids.append(self.import_object(o,use_pbr=False, use_pbr_mapping=False, shadow_caster=False))
            return ids
        new_object_pb_id_or_ids = obj.load()
=======
        assert isinstance(obj, Object), \
            'import_object can only be called with Object'

        if isinstance(obj, VisualMarker):
            # Marker objects can be imported without a scene.
            new_object_pb_id_or_ids = obj.load()
        else:
            # Non-marker objects require a Scene to be imported.
            assert self.scene is not None, "A scene must be imported before additional objects can be imported."
            # Load the object in pybullet. Returns a pybullet id that we can use to load it in the renderer
            new_object_pb_id_or_ids = self.scene.add_object(obj, _is_call_from_simulator=True)

        # If no new bodies are immediately imported into pybullet, we have no rendering steps.
        if new_object_pb_id_or_ids is None:
            return None

>>>>>>> c587a5ee
        if isinstance(new_object_pb_id_or_ids, list):
            new_object_pb_ids = new_object_pb_id_or_ids
        else:
            new_object_pb_ids = [new_object_pb_id_or_ids]
        self.objects += new_object_pb_ids

        for new_object_pb_id in new_object_pb_ids:
            if isinstance(obj, ArticulatedObject) or isinstance(obj, URDFObject):
                self.load_articulated_object_in_renderer(
                    new_object_pb_id,
                    class_id,
                    use_pbr=use_pbr,
                    use_pbr_mapping=use_pbr_mapping,
                    shadow_caster=shadow_caster)
            else:
                softbody = obj.__class__.__name__ == 'SoftObject'
                self.load_object_in_renderer(
                    new_object_pb_id,
                    class_id,
                    softbody,
                    use_pbr=use_pbr,
                    use_pbr_mapping=use_pbr_mapping,
                    shadow_caster=shadow_caster)
        return new_object_pb_id_or_ids

    @load_without_pybullet_vis
    def load_object_in_renderer(self,
                                object_pb_id,
                                class_id=None,
                                softbody=False,
                                texture_scale=1.0,
                                load_texture=True,
                                render_floor_plane=False,
                                use_pbr=True,
                                use_pbr_mapping=True,
                                shadow_caster=True
                                ):
        """
        Load the object into renderer

        :param object_pb_id: pybullet body id
        :param class_id: Class id for rendering semantic segmentation
        :param softbody: Whether the object is soft body
        :param texture_scale: Texture scale
        :param load_texture: If you don't need rgb output, texture loading could be skipped to make rendering faster
        :param render_floor_plane: Whether to render the additionally added floor plane
        :param use_pbr: Whether to use pbr
        :param use_pbr_mapping: Whether to use pbr mapping
        :param shadow_caster: Whether to cast shadow
        """
        for shape in p.getVisualShapeData(object_pb_id):
            id, link_id, type, dimensions, filename, rel_pos, rel_orn, color = shape[:8]
            visual_object = None
            if type == p.GEOM_MESH:
                filename = filename.decode('utf-8')
                if (filename, tuple(dimensions), tuple(rel_pos), tuple(rel_orn)) not in self.visual_objects.keys():
                    self.renderer.load_object(filename,
                                              transform_orn=rel_orn,
                                              transform_pos=rel_pos,
                                              input_kd=color[:3],
                                              scale=np.array(dimensions),
                                              texture_scale=texture_scale,
                                              load_texture=load_texture)
                    self.visual_objects[(filename, tuple(dimensions), tuple(rel_pos), tuple(rel_orn))
                                        ] = len(self.renderer.visual_objects) - 1
                visual_object = self.visual_objects[(filename, tuple(
                    dimensions), tuple(rel_pos), tuple(rel_orn))]
            elif type == p.GEOM_SPHERE:
                filename = os.path.join(
                    gibson2.assets_path, 'models/mjcf_primitives/sphere8.obj')
                self.renderer.load_object(
                    filename,
                    transform_orn=rel_orn,
                    transform_pos=rel_pos,
                    input_kd=color[:3],
                    scale=[dimensions[0] / 0.5, dimensions[0] / 0.5, dimensions[0] / 0.5])
                visual_object = len(self.renderer.get_visual_objects()) - 1
            elif type == p.GEOM_CAPSULE or type == p.GEOM_CYLINDER:
                filename = os.path.join(
                    gibson2.assets_path, 'models/mjcf_primitives/cube.obj')
                self.renderer.load_object(
                    filename,
                    transform_orn=rel_orn,
                    transform_pos=rel_pos,
                    input_kd=color[:3],
                    scale=[dimensions[1] / 0.5, dimensions[1] / 0.5, dimensions[0]])
                visual_object = len(self.renderer.get_visual_objects()) - 1
            elif type == p.GEOM_BOX:
                filename = os.path.join(
                    gibson2.assets_path, 'models/mjcf_primitives/cube.obj')
                self.renderer.load_object(filename,
                                          transform_orn=rel_orn,
                                          transform_pos=rel_pos,
                                          input_kd=color[:3],
                                          scale=np.array(dimensions))
                visual_object = len(self.renderer.visual_objects) - 1
            elif type == p.GEOM_PLANE:
                # By default, we add an additional floor surface to "smooth out" that of the original mesh.
                # Normally you don't need to render this additionally added floor surface.
                # However, if you do want to render it for some reason, you can set render_floor_plane to be True.
                if render_floor_plane:
                    filename = os.path.join(
                        gibson2.assets_path,
                        'models/mjcf_primitives/cube.obj')
                    self.renderer.load_object(filename,
                                              transform_orn=rel_orn,
                                              transform_pos=rel_pos,
                                              input_kd=color[:3],
                                              scale=[100, 100, 0.01])
                    visual_object = len(self.renderer.visual_objects) - 1
            if visual_object is not None:
                self.renderer.add_instance(visual_object,
                                           pybullet_uuid=object_pb_id,
                                           class_id=class_id,
                                           dynamic=True,
                                           softbody=softbody,
                                           use_pbr=use_pbr,
                                           use_pbr_mapping=use_pbr_mapping,
                                           shadow_caster=shadow_caster
                                           )

    @load_without_pybullet_vis
    def load_articulated_object_in_renderer(self,
                                            object_pb_id,
                                            class_id=None,
                                            visual_mesh_to_material=None,
                                            use_pbr=True,
                                            use_pbr_mapping=True,
                                            shadow_caster=True):
        """
        Load the articulated object into renderer

        :param object_pb_id: pybullet body id
        :param class_id: Class id for rendering semantic segmentation
        :param visual_mesh_to_material: mapping from visual mesh to randomizable materials
        :param use_pbr: Whether to use pbr
        :param use_pbr_mapping: Whether to use pbr mapping
        :param shadow_caster: Whether to cast shadow
        """

        visual_objects = []
        link_ids = []
        poses_rot = []
        poses_trans = []

        for shape in p.getVisualShapeData(object_pb_id):
            id, link_id, type, dimensions, filename, rel_pos, rel_orn, color = shape[:8]
            if type == p.GEOM_MESH:
                filename = filename.decode('utf-8')
                if (filename, tuple(dimensions), tuple(rel_pos), tuple(rel_orn)) not in self.visual_objects.keys():
                    overwrite_material = None
                    if visual_mesh_to_material is not None and filename in visual_mesh_to_material:
                        overwrite_material = visual_mesh_to_material[filename]
                    self.renderer.load_object(
                        filename,
                        transform_orn=rel_orn,
                        transform_pos=rel_pos,
                        input_kd=color[:3],
                        scale=np.array(dimensions),
                        overwrite_material=overwrite_material)
                    self.visual_objects[(filename, tuple(dimensions), tuple(rel_pos), tuple(rel_orn))
                                        ] = len(self.renderer.visual_objects) - 1
                visual_objects.append(
                    self.visual_objects[(filename, tuple(dimensions), tuple(rel_pos), tuple(rel_orn))])
                link_ids.append(link_id)
            elif type == p.GEOM_SPHERE:
                filename = os.path.join(
                    gibson2.assets_path, 'models/mjcf_primitives/sphere8.obj')
                self.renderer.load_object(
                    filename,
                    transform_orn=rel_orn,
                    transform_pos=rel_pos,
                    input_kd=color[:3],
                    scale=[dimensions[0] / 0.5, dimensions[0] / 0.5, dimensions[0] / 0.5])
                visual_objects.append(
                    len(self.renderer.get_visual_objects()) - 1)
                link_ids.append(link_id)
            elif type == p.GEOM_CAPSULE or type == p.GEOM_CYLINDER:
                filename = os.path.join(
                    gibson2.assets_path, 'models/mjcf_primitives/cube.obj')
                self.renderer.load_object(
                    filename,
                    transform_orn=rel_orn,
                    transform_pos=rel_pos,
                    input_kd=color[:3],
                    scale=[dimensions[1] / 0.5, dimensions[1] / 0.5, dimensions[0]])
                visual_objects.append(
                    len(self.renderer.get_visual_objects()) - 1)
                link_ids.append(link_id)
            elif type == p.GEOM_BOX:
                filename = os.path.join(
                    gibson2.assets_path, 'models/mjcf_primitives/cube.obj')
                self.renderer.load_object(filename,
                                          transform_orn=rel_orn,
                                          transform_pos=rel_pos,
                                          input_kd=color[:3],
                                          scale=np.array(dimensions))
                visual_objects.append(
                    len(self.renderer.get_visual_objects()) - 1)
                link_ids.append(link_id)

            if link_id == -1:
                pos, orn = p.getBasePositionAndOrientation(object_pb_id)
            else:
                _, _, _, _, pos, orn = p.getLinkState(object_pb_id, link_id)
            poses_rot.append(np.ascontiguousarray(quat2rotmat(xyzw2wxyz(orn))))
            poses_trans.append(np.ascontiguousarray(xyz2mat(pos)))

        self.renderer.add_instance_group(object_ids=visual_objects,
                                         link_ids=link_ids,
                                         pybullet_uuid=object_pb_id,
                                         class_id=class_id,
                                         poses_trans=poses_trans,
                                         poses_rot=poses_rot,
                                         dynamic=True,
                                         robot=None,
                                         use_pbr=use_pbr,
                                         use_pbr_mapping=use_pbr_mapping,
                                         shadow_caster=shadow_caster)

    @load_without_pybullet_vis
    def import_robot(self,
                     robot,
                     class_id=SemanticClass.ROBOTS):
        """
        Import a robot into the simulator

        :param robot: Robot
        :param class_id: Class id for rendering semantic segmentation
        :return: pybullet id
        """
        assert isinstance(robot, BaseRobot), \
            'import_robot can only be called with BaseRobot'
        ids = robot.load()
        visual_objects = []
        link_ids = []
        poses_rot = []
        poses_trans = []
        self.robots.append(robot)

        for shape in p.getVisualShapeData(ids[0]):
            id, link_id, type, dimensions, filename, rel_pos, rel_orn, color = shape[:8]
            if type == p.GEOM_MESH:
                filename = filename.decode('utf-8')
                if (filename, tuple(dimensions), tuple(rel_pos), tuple(rel_orn)) not in self.visual_objects.keys():
                    self.renderer.load_object(filename,
                                              transform_orn=rel_orn,
                                              transform_pos=rel_pos,
                                              input_kd=color[:3],
                                              scale=np.array(dimensions))
                    self.visual_objects[(filename, tuple(dimensions), tuple(rel_pos), tuple(rel_orn))
                                        ] = len(self.renderer.visual_objects) - 1
                visual_objects.append(
                    self.visual_objects[(filename, tuple(dimensions), tuple(rel_pos), tuple(rel_orn))])
                link_ids.append(link_id)
            elif type == p.GEOM_SPHERE:
                filename = os.path.join(
                    gibson2.assets_path, 'models/mjcf_primitives/sphere8.obj')
                self.renderer.load_object(
                    filename,
                    transform_orn=rel_orn,
                    transform_pos=rel_pos,
                    input_kd=color[:3],
                    scale=[dimensions[0] / 0.5, dimensions[0] / 0.5, dimensions[0] / 0.5])
                visual_objects.append(
                    len(self.renderer.get_visual_objects()) - 1)
                link_ids.append(link_id)
            elif type == p.GEOM_CAPSULE or type == p.GEOM_CYLINDER:
                filename = os.path.join(
                    gibson2.assets_path, 'models/mjcf_primitives/cube.obj')
                self.renderer.load_object(
                    filename,
                    transform_orn=rel_orn,
                    transform_pos=rel_pos,
                    input_kd=color[:3],
                    scale=[dimensions[1] / 0.5, dimensions[1] / 0.5, dimensions[0]])
                visual_objects.append(
                    len(self.renderer.get_visual_objects()) - 1)
                link_ids.append(link_id)
            elif type == p.GEOM_BOX:
                filename = os.path.join(
                    gibson2.assets_path, 'models/mjcf_primitives/cube.obj')
                self.renderer.load_object(filename,
                                          transform_orn=rel_orn,
                                          transform_pos=rel_pos,
                                          input_kd=color[:3],
                                          scale=np.array(dimensions))
                visual_objects.append(
                    len(self.renderer.get_visual_objects()) - 1)
                link_ids.append(link_id)

            if link_id == -1:
                pos, orn = p.getBasePositionAndOrientation(id)
            else:
                _, _, _, _, pos, orn = p.getLinkState(id, link_id)
            poses_rot.append(np.ascontiguousarray(quat2rotmat(xyzw2wxyz(orn))))
            poses_trans.append(np.ascontiguousarray(xyz2mat(pos)))

        self.renderer.add_robot(object_ids=visual_objects,
                                link_ids=link_ids,
                                pybullet_uuid=ids[0],
                                class_id=class_id,
                                poses_rot=poses_rot,
                                poses_trans=poses_trans,
                                dynamic=True,
                                robot=robot)

        return ids

    def _non_physics_step(self):
        """
        Complete any non-physics steps such as state updates.
        """
        # Step the object states in global topological order.
        for state_name in self.object_state_names:
            for obj in self.scene.get_objects():
                if state_name in obj.states:
                    obj.states[state_name].update(self)

    def step(self, print_time=False, use_render_timestep_lpf=True, print_timestep=False, forced_timestep=None):
        """
        Step the simulation at self.render_timestep and update positions in renderer
        """
        assert self.scene is not None, \
            "A scene must be imported before running the simulator. Use EmptyScene for an empty scene."

        # First poll VR events and store them
        if self.can_access_vr_context:
            # Note: this should only be called once per frame - use get_vr_events to read the event data list in
            # subsequent read operations
            self.poll_vr_events()

        physics_start_time = time.time()
        # Always guarantee at least one physics timestep
        physics_timestep_num = max(1, int(
            self.render_timestep / self.physics_timestep)) if not forced_timestep else forced_timestep
        if print_timestep:
            print(
                "Frame {} - physics timestep num: {}".format(self.frame_count, physics_timestep_num))
            self.frame_count += 1
        for _ in range(physics_timestep_num):
            p.stepSimulation()
            self._non_physics_step()
        physics_dur = time.time() - physics_start_time

        render_start_time = time.time()
        self.sync()
        render_dur = time.time() - render_start_time
        # Update render timestep using low-pass filter function
        if use_render_timestep_lpf:
            self.render_timestep = self.lp_filter_frac * \
                self.render_timestep + (1 - self.lp_filter_frac) * render_dur
        frame_dur = physics_dur + render_dur

        # Set variables for data saving and replay
        self.last_physics_timestep = physics_dur
        self.last_render_timestep = render_dur
        self.last_physics_step_num = physics_timestep_num
        self.last_frame_dur = frame_dur

        # Sets the VR starting position if one has been specified by the user
        self.perform_vr_start_pos_move()

        if print_time:

            print('Total frame duration: {} and FPS: {}'.format(
                round(frame_dur, 2), round(1/max(frame_dur, 0.002), 2)))
            print('Total physics duration: {} and FPS: {}'.format(
                round(physics_dur, 2), round(1/max(physics_dur, 0.002), 2)))
            print('Number of physics steps: {}'.format(physics_timestep_num))
            print('Total render duration: {} and FPS: {}'.format(
                round(render_dur, 2), round(1/max(render_dur, 0.002), 2)))
            print('-------------------------')

    def sync(self):
        """
        Update positions in renderer without stepping the simulation. Usually used in the reset() function
        """
        self.body_links_awake = 0
        for instance in self.renderer.instances:
            if instance.dynamic:
                self.body_links_awake += self.update_position(instance)
        if (self.use_ig_renderer or self.use_vr_renderer or self.use_simple_viewer) and self.viewer is not None:
            self.viewer.update()

    # Sets the VR position on the first step iteration where the hmd tracking is valid. Not to be confused
    # with self.set_vr_start_pos, which simply records the desired start position before the simulator starts running.
    def perform_vr_start_pos_move(self):
        # Update VR start position if it is not None and the hmd is valid
        # This will keep checking until we can successfully set the start position
        if self.vr_start_pos:
            hmd_is_valid, _, _, _ = self.renderer.vrsys.getDataForVRDevice(
                'hmd')
            if hmd_is_valid:
                offset_to_start = np.array(
                    self.vr_start_pos) - self.get_hmd_world_pos()
                if self.vr_height_offset is not None:
                    offset_to_start[2] = self.vr_height_offset
                self.set_vr_offset(offset_to_start)
                self.vr_start_pos = None

    # Returns VR event data as list of lists. Each sub-list contains deviceType and eventType.
    # List is empty if all events are invalid.
    # deviceType: left_controller, right_controller
    # eventType: grip_press, grip_unpress, trigger_press, trigger_unpress, touchpad_press, touchpad_unpress,
    # touchpad_touch, touchpad_untouch, menu_press, menu_unpress (menu is the application button)
    def poll_vr_events(self):
        if not self.can_access_vr_context:
            raise RuntimeError(
                'ERROR: Trying to access VR context without enabling vr mode and use_vr in vr settings!')

        self.vr_event_data = self.renderer.vrsys.pollVREvents()
        return self.vr_event_data

    # Returns the VR events processed by the simulator
    def get_vr_events(self):
        return self.vr_event_data

    # Queries system for a VR event, and returns true if that event happened this frame
    def query_vr_event(self, device, event):
        for ev_data in self.vr_event_data:
            if device == ev_data[0] and event == ev_data[1]:
                return True

        return False

    # Call this after step - returns all VR device data for a specific device
    # Device can be hmd, left_controller or right_controller
    # Returns isValid (indicating validity of data), translation and rotation in Gibson world space
    def get_data_for_vr_device(self, deviceName):
        if not self.can_access_vr_context:
            raise RuntimeError(
                'ERROR: Trying to access VR context without enabling vr mode and use_vr in vr settings!')

        # Use fourth variable in list to get actual hmd position in space
        is_valid, translation, rotation, _ = self.renderer.vrsys.getDataForVRDevice(
            deviceName)
        return [is_valid, translation, rotation]

    # Get world position of HMD without offset
    def get_hmd_world_pos(self):
        if not self.can_access_vr_context:
            raise RuntimeError(
                'ERROR: Trying to access VR context without enabling vr mode and use_vr in vr settings!')

        _, _, _, hmd_world_pos = self.renderer.vrsys.getDataForVRDevice('hmd')
        return hmd_world_pos

    # Call this after getDataForVRDevice - returns analog data for a specific controller
    # Controller can be left_controller or right_controller
    # Returns trigger_fraction, touchpad finger position x, touchpad finger position y
    # Data is only valid if isValid is true from previous call to getDataForVRDevice
    # Trigger data: 1 (closed) <------> 0 (open)
    # Analog data: X: -1 (left) <-----> 1 (right) and Y: -1 (bottom) <------> 1 (top)
    def get_button_data_for_controller(self, controllerName):
        if not self.can_access_vr_context:
            raise RuntimeError(
                'ERROR: Trying to access VR context without enabling vr mode and use_vr in vr settings!')

        trigger_fraction, touch_x, touch_y = self.renderer.vrsys.getButtonDataForController(
            controllerName)
        return [trigger_fraction, touch_x, touch_y]

    # Returns eye tracking data as list of lists. Order: is_valid, gaze origin, gaze direction, gaze point, left pupil diameter, right pupil diameter (both in millimeters)
    # Call after getDataForVRDevice, to guarantee that latest HMD transform has been acquired
    def get_eye_tracking_data(self):
        if not self.can_access_vr_context:
            raise RuntimeError(
                'ERROR: Trying to access VR context without enabling vr mode and use_vr in vr settings!')

        is_valid, origin, dir, left_pupil_diameter, right_pupil_diameter = self.renderer.vrsys.getEyeTrackingData()
        return [is_valid, origin, dir, left_pupil_diameter, right_pupil_diameter]

    # Sets the starting position of the VR system in iGibson space
    def set_vr_start_pos(self, start_pos=None, vr_height_offset=None):
        if not self.can_access_vr_context:
            raise RuntimeError(
                'ERROR: Trying to access VR context without enabling vr mode and use_vr in vr settings!')

        # The VR headset will actually be set to this position during the first frame.
        # This is because we need to know where the headset is in space when it is first picked
        # up to set the initial offset correctly.
        self.vr_start_pos = start_pos
        # This value can be set to specify a height offset instead of an absolute height.
        # We might want to adjust the height of the camera based on the height of the person using VR,
        # but still offset this height. When this option is not None it offsets the height by the amount
        # specified instead of overwriting the VR system height output.
        self.vr_height_offset = vr_height_offset

    # Sets the world position of the VR system in iGibson space
    def set_vr_pos(self, pos=None):
        if not self.can_access_vr_context:
            raise RuntimeError(
                'ERROR: Trying to access VR context without enabling vr mode and use_vr in vr settings!')

        offset_to_pos = np.array(pos) - self.get_hmd_world_pos()
        self.set_vr_offset(offset_to_pos)

    # Gets the world position of the VR system in iGibson space
    def get_vr_pos(self):
        return self.get_hmd_world_pos() + self.get_vr_offset()

    # Sets the translational offset of the VR system (HMD, left controller, right controller) from world space coordinates
    # Can be used for many things, including adjusting height and teleportation-based movement
    # Input must be a list of three floats, corresponding to x, y, z in Gibson coordinate space
    def set_vr_offset(self, pos=None):
        if not self.can_access_vr_context:
            raise RuntimeError(
                'ERROR: Trying to access VR context without enabling vr mode and use_vr in vr settings!')

        self.renderer.vrsys.setVROffset(-pos[1], pos[2], -pos[0])

    # Gets the current VR offset vector in list form: x, y, z (in Gibson coordinates)
    def get_vr_offset(self):
        if not self.can_access_vr_context:
            raise RuntimeError(
                'ERROR: Trying to access VR context without enabling vr mode and use_vr in vr settings!')

        x, y, z = self.renderer.vrsys.getVROffset()
        return [x, y, z]

    # Gets the direction vectors representing the device's coordinate system in list form: x, y, z (in Gibson coordinates)
    # List contains "right", "up" and "forward" vectors in that order
    # Device can be one of "hmd", "left_controller" or "right_controller"
    def get_device_coordinate_system(self, device):
        if not self.can_access_vr_context:
            raise RuntimeError(
                'ERROR: Trying to access VR context without enabling vr mode and use_vr in vr settings!')

        vec_list = []

        coordinate_sys = self.renderer.vrsys.getDeviceCoordinateSystem(device)
        for dir_vec in coordinate_sys:
            vec_list.append(dir_vec)

        return vec_list

    # Triggers a haptic pulse of the specified strength (0 is weakest, 1 is strongest)
    # Device can be one of "hmd", "left_controller" or "right_controller"
    def trigger_haptic_pulse(self, device, strength):
        if not self.can_access_vr_context:
            raise RuntimeError(
                'ERROR: Trying to access VR context without enabling vr mode and use_vr in vr settings!')

        self.renderer.vrsys.triggerHapticPulseForDevice(
            device, int(self.max_haptic_duration * strength))

    # Note: this function must be called after optimize_vertex_and_texture is called
    # Note: this function currently only works with the optimized renderer - please use the renderer hidden list
    # to hide objects in the non-optimized renderer
    def set_hidden_state(self, obj, hide=True):
        """
        Sets the hidden state of an object to be either hidden or not hidden.
        The object passed in must inherent from Object at the top level.
        """
        # Find instance corresponding to this id in the renderer
        for instance in self.renderer.instances:
            if obj.body_id == instance.pybullet_uuid:
                instance.hidden = hide
                self.renderer.update_hidden_state([instance])
                return

    def get_hidden_state(self, obj):
        """
        Returns the current hidden state of the object - hidden (True) or not hidden (False).
        """
        for instance in self.renderer.instances:
            if obj.body_id == instance.pybullet_uuid:
                return instance.hidden

    def get_category_ids(self, category_name):
        """
        Gets ids for all instances of a specific category (floors, walls, etc.) in a scene.
        """
        if not hasattr(self.scene, 'objects_by_id'):
            return []
        return [body_id for body_id in self.objects if body_id in self.scene.objects_by_id.keys() and self.scene.objects_by_id[body_id].category == category_name]

    @staticmethod
    def update_position(instance):
        """
        Update position for an object or a robot in renderer.
        :param instance: Instance in the renderer
        """
        body_links_awake = 0
        if isinstance(instance, Instance):
            dynamics_info = p.getDynamicsInfo(instance.pybullet_uuid, -1)
            inertial_pos = dynamics_info[3]
            inertial_orn = dynamics_info[4]
            if len(dynamics_info) == 13:
                activation_state = dynamics_info[12]
            else:
                activation_state = PyBulletSleepState.AWAKE

            if activation_state != PyBulletSleepState.AWAKE:
                return body_links_awake
            # pos and orn of the inertial frame of the base link,
            # instead of the base link frame
            pos, orn = p.getBasePositionAndOrientation(
                instance.pybullet_uuid)

            # Need to convert to the base link frame because that is
            # what our own renderer keeps track of
            # Based on pyullet docuementation:
            # urdfLinkFrame = comLinkFrame * localInertialFrame.inverse().

            inv_inertial_pos, inv_inertial_orn =\
                p.invertTransform(inertial_pos, inertial_orn)
            # Now pos and orn are converted to the base link frame
            pos, orn = p.multiplyTransforms(
                pos, orn, inv_inertial_pos, inv_inertial_orn)

            instance.set_position(pos)
            instance.set_rotation(quat2rotmat(xyzw2wxyz(orn)))
            body_links_awake += 1
        elif isinstance(instance, InstanceGroup):
            for j, link_id in enumerate(instance.link_ids):
                if link_id == -1:
                    dynamics_info = p.getDynamicsInfo(
                        instance.pybullet_uuid, -1)
                    inertial_pos = dynamics_info[3]
                    inertial_orn = dynamics_info[4]
                    if len(dynamics_info) == 13:
                        activation_state = dynamics_info[12]
                    else:
                        activation_state = PyBulletSleepState.AWAKE

                    if activation_state != PyBulletSleepState.AWAKE:
                        continue
                    # same conversion is needed as above
                    pos, orn = p.getBasePositionAndOrientation(
                        instance.pybullet_uuid)

                    inv_inertial_pos, inv_inertial_orn =\
                        p.invertTransform(inertial_pos, inertial_orn)
                    pos, orn = p.multiplyTransforms(
                        pos, orn, inv_inertial_pos, inv_inertial_orn)
                else:
                    dynamics_info = p.getDynamicsInfo(
                        instance.pybullet_uuid, link_id)

                    if len(dynamics_info) == 13:
                        activation_state = dynamics_info[12]
                    else:
                        activation_state = PyBulletSleepState.AWAKE

                    if activation_state != PyBulletSleepState.AWAKE:
                        continue
                    _, _, _, _, pos, orn = p.getLinkState(
                        instance.pybullet_uuid, link_id)

                instance.set_position_for_part(xyz2mat(pos), j)
                instance.set_rotation_for_part(
                    quat2rotmat(xyzw2wxyz(orn)), j)
                body_links_awake += 1
        return body_links_awake

    def isconnected(self):
        """
        :return: pybullet is alive
        """
        return p.getConnectionInfo(self.cid)['isConnected']

    def disconnect(self):
        """
        Clean up the simulator
        """
        if self.isconnected():
            # print("******************PyBullet Logging Information:")
            p.resetSimulation(physicsClientId=self.cid)
            p.disconnect(self.cid)
            # print("PyBullet Logging Information******************")
        self.renderer.release()

    def disconnect_pybullet(self):
        """
        Disconnects only pybullet - used for multi-user VR
        """
        if self.isconnected():
            p.resetSimulation(physicsClientId=self.cid)
            p.disconnect(self.cid)<|MERGE_RESOLUTION|>--- conflicted
+++ resolved
@@ -317,21 +317,13 @@
         :param use_pbr_mapping: Whether to use pbr mapping
         :param shadow_caster: Whether to cast shadow
         """
-<<<<<<< HEAD
         assert isinstance(obj, Object) or isinstance(obj, ParticleSystem), \
-            'import_object can only be called with Object or ParticleSystem'
-        # Load the object in pybullet. Returns a pybullet id that we can use to load it in the renderer
+            'import_object can only be called with Object'
+        new_object_pb_id_or_ids = []
         if isinstance(obj, ParticleSystem):
-            ids = []
             for o in obj.particles:
-                ids.append(self.import_object(o,use_pbr=False, use_pbr_mapping=False, shadow_caster=False))
-            return ids
-        new_object_pb_id_or_ids = obj.load()
-=======
-        assert isinstance(obj, Object), \
-            'import_object can only be called with Object'
-
-        if isinstance(obj, VisualMarker):
+                new_object_pb_id_or_ids.append(self.scene.add_object(o, _is_call_from_simulator=True))
+        elif isinstance(obj, VisualMarker):
             # Marker objects can be imported without a scene.
             new_object_pb_id_or_ids = obj.load()
         else:
@@ -344,7 +336,6 @@
         if new_object_pb_id_or_ids is None:
             return None
 
->>>>>>> c587a5ee
         if isinstance(new_object_pb_id_or_ids, list):
             new_object_pb_ids = new_object_pb_id_or_ids
         else:
