--- conflicted
+++ resolved
@@ -16,13 +16,8 @@
     def get_dependencies():
         return KinematicsMixin.get_dependencies() + [Touching]
 
-<<<<<<< HEAD
     def _set_value(self, other, new_value):
-=======
-    def set_value(self, other, new_value):
         state_id = p.saveState()
-
->>>>>>> bcc48050
         for _ in range(10):
             sampling_success = sample_kinematics(
                 'onFloor', self.obj, other, new_value)
