--- conflicted
+++ resolved
@@ -544,17 +544,8 @@
             print(reward)
         return reward, done
 
-<<<<<<< HEAD
     def randomize_target(self):
         if configs.RANDOM_TARGET_POSE:
-=======
-    def flag_reposition(self):
-        if configs.RANDOM_TARGET_POSE_TEST:
-            delta_y = self.np_random.uniform(low=-3 * self.delta_target[0],
-                                             high=-3 * self.delta_target[0])
-            delta_x = 0.3 * self.delta_target[0]
-        elif configs.RANDOM_TARGET_POSE:
->>>>>>> 90d9f5fe
             delta_x = self.np_random.uniform(low=-self.delta_target[0],
                                              high=+self.delta_target[0])
             delta_y = self.np_random.uniform(low=-self.delta_target[1],
