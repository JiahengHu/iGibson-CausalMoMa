--- conflicted
+++ resolved
@@ -207,7 +207,6 @@
             cv2.imshow('target depth', opengl_arr/16.)
 
         def _render_pc(opengl_arr):
-<<<<<<< HEAD
             #with Profiler("Render pointcloud"):
             poses_after = [
                 pose.dot(np.linalg.inv(poses[i])).astype(np.float32)
@@ -222,25 +221,7 @@
                            np.asarray(poses_after, dtype = np.float32).ctypes.data_as(ct.c_void_p),
                            show.ctypes.data_as(ct.c_void_p),
                            opengl_arr.ctypes.data_as(ct.c_void_p)
-                          )
-=======
-            with Profiler("Render pointcloud cuda"):
-                poses_after = [
-                    pose.dot(np.linalg.inv(poses[i])).astype(np.float32)
-                    for i in range(len(imgs))]
-
-                cuda_pc.render(ct.c_int(len(imgs)),                      
-                               ct.c_int(imgs[0].shape[0] * self.scale_up),
-                               ct.c_int(imgs[0].shape[1] * self.scale_up),
-                               ct.c_int(self.scale_up),
-                               imgs.ctypes.data_as(ct.c_void_p),
-                               depths.ctypes.data_as(ct.c_void_p),
-                               np.asarray(poses_after, dtype = np.float32).ctypes.data_as(ct.c_void_p),
-                               show.ctypes.data_as(ct.c_void_p),
-                               opengl_arr.ctypes.data_as(ct.c_void_p)
-                              )
->>>>>>> 4f601d2f
-                
+                          )                
         threads = [
             Process(target=_render_pc, args=(opengl_arr,))]#,
             #Process(target=_render_depth, args=(opengl_arr,))]
