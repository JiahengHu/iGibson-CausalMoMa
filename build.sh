#!/bin/bash

verify_cuda() {
	export CUDA_HOME=/usr/local/cuda-8.0
	export LD_LIBRARY_PATH=${CUDA_HOME}/lib64 

	PATH=${CUDA_HOME}/bin:${PATH} 
	export PATH

	cuda-install-samples-8.0.sh ~/
	cd ~/NVIDIA_CUDA-8.0_Samples/1\_Utilities/deviceQuery  
	make --quiet
	./deviceQuery  | grep "Result = PASS" &
	greprc=$?
	if [[ $greprc -eq 0 ]] ; then
	    echo "Cuda Samples installed and GPU found"
	    echo "you can also check usage and temperature of gpus with nvidia-smi"
	else
	    if [[ $greprc -eq 1 ]] ; then
	        echo "Cuda Samples not installed, exiting..."
	        exit 1
	    else
	        echo "Some sort of error, exiting..."
	        exit 1
	    fi
	fi
	cd -
}


cast_error() {
	if (($? > 0)); then
    	printf '%s\n' "$1" >&2
    	exit 1
	fi
}


verify_conda() {
	## Conda environment
	echo 'Checking if conda environment is installed'
	conda --version
	if (($? > 0)); then
	    printf 'Installing conda'
	    echo 'export PATH=/opt/conda/bin:$PATH' > /etc/profile.d/conda.sh && \
		wget --quiet https://repo.continuum.io/miniconda/Miniconda2-4.3.21-Linux-x86_64.sh -O ~/miniconda.sh && \
		    /bin/bash ~/miniconda.sh -b -p /opt/conda && \
		    rm ~/miniconda.sh
		export PATH=~/opt/conda/bin:$PATH

		alias conda="~/opt/conda/bin/conda"
	else
		echo 'conda already installed'
	fi
}

install() {
	set -e

	echo -n Password: 
	read -s password

	## Core rendering functionality
	conda install -c menpo opencv -y
	conda install pytorch torchvision cuda80 -c soumith -y
	

	## Core multi channel GLFW
	echo $password | sudo -s apt-get update
	echo $password | sudo -s apt-get install libzmq3-dev libglew-dev libglm-dev libassimp-dev xorg-dev libglu1-mesa-dev libboost-dev -y
	echo $password | sudo -s apt install mesa-common-dev libglu1-mesa-dev freeglut3-dev -y
	echo $password | sudo -s apt autoremove
	echo $password | sudo -s apt install cmake -y
	echo $password | sudo -s apt install golang libjpeg-turbo8-dev unzip -y

	## Core renderer
	echo $password | sudo -s apt install nvidia-cuda-toolkit -y	## Huge, 1121M

	build_local
	
	download_data
}

build_local() {
	## Core renderer
	if [ ! -d ./realenv/core/channels/external/glfw-3.1.2 ]; then
		wget --quiet https://github.com/glfw/glfw/releases/download/3.1.2/glfw-3.1.2.zip
		unzip glfw-3.1.2.zip && rm glfw-3.1.2.zip
		mv glfw-3.1.2 ./realenv/core/channels/external/glfw-3.1.2
	fi
	[ ! -d ./realenv/core/channels/build ] || rm -rf ./realenv/core/channels/build

	mkdir -p ./realenv/core/channels/build
	cd ./realenv/core/channels/build
	cmake .. && make clean && make -j 10
	cd -


	cd ./realenv/core/render/
	pip install cython
	bash build.sh
	bash build_cuda.sh
	python setup.py build_ext --inplace
	cd -
}

download_data () {
	## Data set
	cd ./realenv/data
	[ -d dataset ] || mkdir dataset
	[ ! -d ./realenv/core/physics/models ] || rm -rf ./realenv/core/physics/models
	

	## Psych building -1F, 919Mb
	if [ $dset_name="stanford_1" ] && [ ! -d dataset/BbxejD15Etk ]; then
		wget https://www.dropbox.com/s/fj6cnvs9zhw9i3y/BbxejD15Etk.zip
		unzip -q BbxejD15Etk.zip && rm BbxejD15Etk.zip
		mv BbxejD15Etk dataset
	fi

	## Psych building 1F, 794.2Mb
	if [ $dset_name="stanford_2" ] && [ ! -d dataset/sitktXish3E ]; then
		wget https://www.dropbox.com/s/wv5ws6pxbbdhzel/sitktXish3E.zip
		unzip -q sitktXish3E.zip && rm sitktXish3E.zip
		mv sitktXish3E dataset
	fi

	## Gates building 1F, 616.1Mb
	if [ $dset_name="stanford_3" ] && [ ! -d dataset/sRj553CTHiw ]; then
		wget https://www.dropbox.com/s/iztghi2mt26uxed/sRj553CTHiw.zip
		unzip -q sRj553CTHiw.zip && rm sRj553CTHiw.zip
		mv sRj553CTHiw dataset
	fi

	## Gates building 2F, 294.1Mb
	if [ $dset_name="stanford_4" ] && [ ! -d dataset/TVHnHa4MZwE ]; then
		wget https://www.dropbox.com/s/gbz3yxikk7pdobi/TVHnHa4MZwE.zip
		unzip -q TVHnHa4MZwE.zip && rm TVHnHa4MZwE.zip
		mv TVHnHa4MZwE dataset
	fi


	if [ ! -d dataset/11HB6XZSh1Q ]; then
		wget https://www.dropbox.com/s/gtg09zm5mwnvro8/11HB6XZSh1Q.zip
		unzip -q 11HB6XZSh1Q.zip && rm 11HB6XZSh1Q.zip
		mv 11HB6XZSh1Q dataset
	fi
	cd -

	## Physics Models
<<<<<<< HEAD
	if [ ! -d ./realenv/core/physics/models ]; then
		cd ./realenv/core/physics
		wget --quiet https://www.dropbox.com/s/vb3pv4igllr39pi/models.zip
		unzip -q models.zip && rm models.zip
		cd -
	fi

	if [ ! -f ./realenv/core/render/coord.npy ]; then
		cd ./realenv/core/render/
		wget --quiet https://www.dropbox.com/s/msd32wg144eew5r/coord.npy
		cd -
	fi
=======
	cd ./realenv/core/physics
	wget --quiet https://www.dropbox.com/s/vb3pv4igllr39pi/models.zip
	unzip -q models.zip && rm models.zip
	cd -

	cd ./realenv/core/render/
	wget --quiet https://www.dropbox.com/s/msd32wg144eew5r/coord.npy
    wget --quiet https://www.dropbox.com/s/e7far9okgv7oq8p/model.pth
	cd -



	rm realenv/data/*.pkl
>>>>>>> a1df2e27

	if [ -f realenv/data/*.pkl ]; then
		rm realenv/data/*.pkl
	fi
}


ec2_install_conda() {
    if [ ! -d ~/miniconda2 ]; then
     	wget --quiet https://repo.continuum.io/miniconda/Miniconda2-4.3.21-Linux-x86_64.sh -O ~/miniconda.sh && /bin/bash ~/miniconda.sh -b && rm ~/miniconda.sh
    fi
    export PATH=/home/ubuntu/miniconda2/bin:$PATH
    echo "PATH=/home/ubuntu/miniconda2/bin:$PATH" >> ~/.bashrc
    echo "Run this command in your aws terminal:"
    echo "	export PATH=/home/ubuntu/miniconda2/bin:$PATH"
}

hello() {
	echo "hello world"
}

subcommand=$1
dset_name=$2
case "$subcommand" in                                                                                
  "install")
	install
	;;
  "hello" )
	hello
	;;
  "ec2_install_conda")                                                           
    ec2_install_conda
    ;;
  "verify_cuda")
	verify_cuda
	;;
  "verify_conda")
	verify_conda
	;;
  "download_data")
	download_data
	;;
  "build_local")
	build_local
	;;
  *)                                                                 
    default "$@"                                       
    exit 1                                                                             
    ;;                                                                                 
esac <|MERGE_RESOLUTION|>--- conflicted
+++ resolved
@@ -148,7 +148,6 @@
 	cd -
 
 	## Physics Models
-<<<<<<< HEAD
 	if [ ! -d ./realenv/core/physics/models ]; then
 		cd ./realenv/core/physics
 		wget --quiet https://www.dropbox.com/s/vb3pv4igllr39pi/models.zip
@@ -156,27 +155,15 @@
 		cd -
 	fi
 
-	if [ ! -f ./realenv/core/render/coord.npy ]; then
-		cd ./realenv/core/render/
-		wget --quiet https://www.dropbox.com/s/msd32wg144eew5r/coord.npy
-		cd -
-	fi
-=======
-	cd ./realenv/core/physics
-	wget --quiet https://www.dropbox.com/s/vb3pv4igllr39pi/models.zip
-	unzip -q models.zip && rm models.zip
-	cd -
-
-	cd ./realenv/core/render/
-	wget --quiet https://www.dropbox.com/s/msd32wg144eew5r/coord.npy
-    wget --quiet https://www.dropbox.com/s/e7far9okgv7oq8p/model.pth
-	cd -
-
-
-
-	rm realenv/data/*.pkl
->>>>>>> a1df2e27
-
+	cd ./realenv/core/render/		
+		if [ ! -f coord.npy ]; then
+			wget --quiet https://www.dropbox.com/s/msd32wg144eew5r/coord.npy
+		fi
+		if [ ! -f model.pth ]; then
+			wget --quiet https://www.dropbox.com/s/e7far9okgv7oq8p/model.pth
+		fi
+	cd -
+		
 	if [ -f realenv/data/*.pkl ]; then
 		rm realenv/data/*.pkl
 	fi
